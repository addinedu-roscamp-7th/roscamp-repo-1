공통 규약

사용 포트

TCP:5000

요청 포맷

{
  "type": "message_type",
  "data": { }
}

응답 포맷

{
  "type": "message_type",
  "result": true/false,
  "error_code": "AUTH_xxx",
  "data": { },
  "message": "string"
}

에러 코드

AUTH_xxx: 인증 관련 (001: 비밀번호 오류, 002: 사용자 없음)

ORDER_xxx: 주문 관련 (001: 잘못된 주문, 002: 결제 실패)

ROBOT_xxx: 로봇 관련 (001: 가용 로봇 없음, 002: 로봇 오류)

PROD_xxx: 상품 관련 (001: 상품 없음, 002: 재고 없음)

SYS_xxx: 시스템 관련 (001: 서버 오류)

Function

From

To

Message Type

Schema

Example & Remark

요청-응답

사용자 로그인 요청

App

Main Service

user_login

{
  "type": "user_login",
  "data": {
    "customer_id": "string",
    "password": "string"
  }
}

{
  "type": "user_login",
  "data": {
    "customer_id": "customer001",
    "password": "hunter2"
  }
}

사용자 로그인 응답
<<<<<<< HEAD
- From: Main Service → To: App
- Message Type: user_login_response
- 상세 메시지 포맷 (성공):
    {
      "type": "user_login_response",
      "result": true,
      "data": {
        "customer_id": "string",
        "name": "string"
        "gender": "male/female",
        "age": "int",
        "address": "string",
        "allergy_info": "object",
        "is_vegan": "boolean"
      },
      "message": "Login successful"
    }
- 상세 메시지 포맷 (실패):
    {
      "type": "user_login_response",
      "result": false,
      "error_code": "AUTH_001",
      "message": "Invalid password"
    }

상품 검색 요청
- From: App → To: Main Service
- Message Type: product_search
- 상세 메시지 포맷:
    {
      "type": "product_search",
      "data": {
        "customer_id": "string",
        "query": "string",
        "filter": {
          "allergy_info": {
            "nuts": "boolean",
            "milk": "boolean",
            "seafood": "boolean",
            "soy": "boolean",
            "peach": "boolean",
            "gluten": "boolean",
            "eggs": "boolean",
          }
          "is_vegan": "boolean"
        }
      }
    }
=======

Main Service

App

user_login_response

{
  "type": "user_login_response",
  "result": true,
  "error_code": "string",
  "data": {
    "customer_id": "string",
    "name": "string"
  },
  "message": "string"
}

{
  "type": "user_login_response",
  "result": true,
  "data": {
    "customer_id": "customer001",
    "name": "홍길동"
  },
  "message": "Login successful"
}

{
  "type": "user_login_response",
  "result": false,
  "error_code": "AUTH_001",
  "data": {},
  "message": "Invalid password"
}

상품 검색 요청

App

Main Service

product_search

{
  "type": "product_search",
  "data": {
    "customer_id": "string",
    "query": "string"
  }
}

{
  "type": "product_search",
  "data": {
    "customer_id": "customer001",
    "query": "사과"
  }
}
>>>>>>> 1dd7ab54

상품 검색 응답

Main Service

App

product_search_response

{
  "type": "product_search_response",
  "result": true,
  "error_code": "string",
  "data": {
    "products": [
      {
        "product_id": "int",
        "name": "string",
        "price": "int",
        "quantity": "int",
        "section_id": "int",
        "category": "string",
        "allergy_info_id": "int",
        "is_vegan_friendly": "boolean"
      },
      ...
    ],
    "total_count": "int"
  },
  "message": "string"
}

{
  "type": "product_search_response",
  "result": true,
  "data": {
    "products": [
      {
        "product_id": 1,
        "name": "청사과",
        "price": 3200,
        "quantity": 25,
        "section_id": 101,
        "category": "fruit",
        "allergy_info_id": 12,
        "is_vegan_friendly": true
      }
    ],
    "total_count": 4
  },
  "message": "Search completed"
}

주문 생성 요청

App

Main Service

order_create

{
  "type": "order_create",
  "data": {
    "customer_id": "string",
    "cart_items": [
      {
        "product_id": int,
        "quantity": "int"
      }
    ],
    "payment_method": "string",
    "total_amount": "int"
  }
}

{
  "type": "order_create",
  "data": {
    "customer_id": "customer001",
    "cart_items": [
      { "product_id": 15, "quantity": 2 },
      { "product_id": 20, "quantity": 1 }
    ],
    "payment_method": "card",
    "total_amount": 16200
  }
}

주문 생성 응답

Main Service

App

order_create_response

{
  "type": "order_create_response",
  "result": true,
  "error_code": "string",
  "data": {
    "order_id": "int",
    "robot_id": "int",
  },
  "message": "string"
}

{
  "type": "order_create_response",
  "result": true,
  "data": {
    "order_id": 15,
    "robot_id": 3,
  },
  "message": "Order successfully created"
}

상품 선택 요청

App

Main Service

product_selection

{
  "type": "product_selection",
  "data": {
    "order_id": "int",
    "robot_id": "int",
    "bbox_number": "int",
    "product_id": "int"
  }
}

{
  "type": "product_selection",
  "data": {
    "order_id": 15,
    "robot_id": 1,
    "bbox_number": 2,
    "product_id": 45
  }
}

상품 선택 응답

Main Service

App

product_selection_response

{
  "type": "product_selection_response",
  "result": true,
  "error_code": "string",
  "data": {
    "order_id": "int",
    "product_id": "int",
    "bbox_number": "int"
  },
  "message": "string"
}

{
  "type": "product_selection_response",
  "result": true,
  "data": {
    "order_id": 15,
    "product_id": 54,
    "bbox_number": 2
  },
  "message": "Product selection confirmed"
}

쇼핑 종료 요청

App

Main Service

shopping_end

{
  "type": "shopping_end",
  "data": {
    "customer_id": "string",
    "order_id": "int"
  }
}

{
  "type": "shopping_end",
  "data": {
    "customer_id": "customer001",
    "order_id": 15
  }
}

쇼핑 종료 응답

Main Service

App

shopping_end_response

{
  "type": "shopping_end_response",
  "result": true,
  "error_code": "string",
  "data": {
    "order_id": "int",
    "total_items": "int",
    "total_price": "int"
  },
  "message": "string"
}

{
  "type": "shopping_end_response",
  "result": true,
  "data": {
    "order_id": 1,
    "total_items": 7,
    "total_price": 45800
  },
  "message": "쇼핑이 종료되었습니다"
}

영상 스트림 시작 요청

​App

Main Service

video_stream_start

{
  "type": "video_stream_start",
  "data": {
    "user_type": "string",
    "customer_id": "string",
    "robot_id": "int"
  }
}

{
  "type": "video_stream_start",
  "data": {
    "user_type": "admin",
    "customer_id": "admin01",
    "robot_id": 1
  }
}

영상 스트림 시작 응답

Main Service

App

video_stream_start_response

{
  "type": "video_stream_start_response",
  "result": true,
  "error_code": "string",
  "data": {},
  "message": "string"
}

{
  "type": "video_stream_start_response",
  "result": true,
  "data": {},
  "message": "비디오 송출을 시작합니다."
}

{
  "type": "video_stream_start_response",
  "result": false,
  "error_code": "SYS_001",
  "data": {},
  "message": "Invalid server"
}

영상 스트림 중지 요청

​App

Main Service

video_stream_stop

{
  "type": "video_stream_stop",
  "data": {
    "user_type": "string",
    "customer_id": "string",
    "robot_id": "int"
  }
}

{
  "type": "video_stream_stop",
  "data": {
    "user_type": "admin",
    "customer_id": "admin01",
    "robot_id": 1
  }
}

영상 스트림 중지 응답

Main Service

App

video_stream_stop_response

{
  "type": "video_stream_stop_response",
  "result": true,
  "error_code": "string",
  "data": {},
  "message": "string"
}

{
  "type": "video_stream_stop_response",
  "result": true,
  "data": {},
  "message": "비디오 송출을 중지합니다."
}

{
  "type": "video_stream_stop_response",
  "result": false,
  "error_code": "SYS_001",
  "data": {},
  "message": "Invalid server"
}

재고 조회 요청

​App

Main Service

inventory_search

{
  "type": "inventory_search",
  "data": {
    "product_id": "int|null",
    "barcode": "string|null",
    "name": "string|null",
    "quantity": ["int", "int"]|null,
    "price": "int|null",
    "section_id": "int|null",
    "category": "string|null",
    "allergy_info_id": "int|null",
    "is_vegan_friendly": "boolean|null"
  }
}

{
  "type": "inventory_search",
  "data": {
    "product_id": null,
    "barcode": null,
    "name": "사과",
    "quantity": null,
    "price": null,
    "section_id": 101,
    "category": "fruit",
    "allergy_info_id": null,
    "is_vegan_friendly": true
  }
}

data 객체는 검색 필터 역할

재고 조회 응답

Main Service

App

inventory_search_response

{
  "type": "inventory_search_response",
  "result": true,
  "error_code": "string",
  "data": {
    "products": [
      {
        "product_id": "int",
        "barcode": "string",
        "name": "string",
        "quantity": "int",
        "price": "int",
        "section_id": "int",
        "category": "string",
        "allergy_info_id": "int",
        "is_vegan_friendly": "boolean"
      }
    ],
    "total_count": "int"
  },
  "message": "string"
}

{
  "type": "inventory_search_response",
  "result": true,
  "data": {
    "products": [
      {
        "product_id": 1,
        "barcode": "8800000000012",
        "name": "청사과",
        "quantity": 25,
        "price": 3200,
        "section_id": 101,
        "category": "fruit",
        "allergy_info_id": 12,
        "is_vegan_friendly": true
      }
    ],
    "total_count": 4
  },
  "message": "Search completed"
}

재고 추가 요청

App

Main Service

inventory_create

{
  "type": "inventory_create",
  "data": {
    "product_id": "int",
    "barcode": "string",
    "name": "string",
    "quantity": "int",
    "price": "int",
    "section_id": "int",
    "category": "string",
    "allergy_info_id": "int",
    "is_vegan_friendly": "boolean"
  }
}

{
  "type": "inventory_create",
  "data": {
    "product_id": 50,
    "barcode": "8800000001055",
    "name": "그릭요거트",
    "quantity": 12,
    "price": 4900,
    "section_id": 205,
    "category": "dairy",
    "allergy_info_id": 18,
    "is_vegan_friendly": false
  }
}

재고 추가 응답

Main Service

App

inventory_create_response

{
  "type": "inventory_create_response",
  "result": true,
  "error_code": "string",
  "data": {},
  "message": "string"
}

{
  "type": "inventory_create_response",
  "result": true,
  "data": {},
  "message": "재고 정보를 추가하였습니다."
}

{
  "type": "inventory_create_response",
  "result": false,
  "error_code": "SYS_001",
  "data": {},
  "message": "Invalid server"
}

재고 수정 요청

App

Main Service

inventory_update

{
  "type": "inventory_update",
  "data": {
    "product_id": "int",
    "barcode": "string",
    "name": "string",
    "quantity": "int",
    "price": "int",
    "section_id": "int",
    "category": "string",
    "allergy_info_id": "int",
    "is_vegan_friendly": "boolean"
  }
}

{
  "type": "inventory_update",
  "data": {
    "product_id": 1,
    "barcode": "8800000000012",
    "name": "청사과",
    "quantity": 30,
    "price": 3200,
    "section_id": 101,
    "category": "fruit",
    "allergy_info_id": 12,
    "is_vegan_friendly": true
  }
}

재고 수정 응답

Main Service

App

inventory_update_response

{
  "type": "inventory_update_response",
  "result": true,
  "error_code": "string",
  "data": {},
  "message": "string"
}

{
  "type": "inventory_update_response",
  "result": true,
  "data": {},
  "message": "재고 정보를 수정하였습니다."
}

{
  "type": "inventory_update_response",
  "result": false,
  "error_code": "SYS_001",
  "data": {},
  "message": "Invalid server"
}

재고 삭제 요청

App

Main Service

inventory_delete

{
  "type": "inventory_delete",
  "data": {
    "product_id": "int"
  }
}

{
  "type": "inventory_delete",
  "data": {
    "product_id": 20
  }
}

재고 삭제 응답

Main Service

App

inventory_delete_response

{
  "type": "inventory_delete_response",
  "result": true,
  "error_code": "string",
  "data": {},
  "message": "string"
}

{
  "type": "inventory_delete_response",
  "result": true,
  "data": {},
  "message": "재고 정보를 삭제하였습니다."
}

{
  "type": "inventory_delete_response",
  "result": false,
  "error_code": "SYS_001",
  "data": {},
  "message": "Invalid server"
}

작업 이력 조회 요청

App

Main Service

robot_history_search

{
  "type": "robot_history_search",
  "data": {
    "robot_history_id": "int|null",
    "robot_id": "int|null",
    "order_item_info_id": "int|null",
    "failure_reason": "string|null",
    "is_complete": "boolean|null",
    "active_duration": "int|null",
    "created_at": "string|null"
  }
}

{
  "type": "robot_history_search",
  "data": {
    "robot_history_id": null,
    "robot_id": 1,
    "order_item_info_id": null,
    "failure_reason": null,
    "is_complete": null,
    "active_duration": null,
    "created_at": null
  }
}

data 객체는 검색 필터 역할

작업 이력 조회 응답

Main Service

App

robot_history_search_response

{
  "type": "robot_history_search_response",
  "result": true,
  "error_code": "string",
  "data": {
    "histories": [
      {
        "robot_history_id": "int",
        "robot_id": "int",
        "order_item_info_id": "int|null",
        "failure_reason": "string|null",
        "is_complete": "boolean",
        "active_duration": "int",
        "created_at": "datetime"
      }
    ],
    "total_count": "int"
  },
  "message": "string"
}

{
  "type": "robot_history_search_response",
  "result": true,
  "data": {
    "histories": [
      {
        "robot_history_id": 1001,
        "robot_id": 1,
        "order_item_info_id": 5012,
        "failure_reason": null,
        "is_complete": true,
        "active_duration": 7,
        "created_at": "2025-10-05T03:42:00Z"
      }
    ],
    "total_count": 1
  },
  "message": "Search completed"
}

이벤트











로봇 이동 알림

Main Service

App

robot_moving_notification

{
  "type": "robot_moving_notification",
  "result": true,
  "error_code": "string",
  "data": {
    "order_id": "int",
    "robot_id": "int",
    "destination": "string"
  },
  "message": "string"
}

{
  "type": "robot_moving_notification",
  "result": true,
  "data": {
    "order_id": 45,
    "robot_id": 1,
    "destination": "SECTION_A1_01"
  },
  "message": "상품 위치로 이동 중입니다"
}

로봇 도착 알림

Main Service

App

robot_arrived_notification

{
  "type": "robot_arrived_notification",
  "result": true,
  "error_code": "string",
  "data": {
    "order_id": "int",
    "robot_id": "int",
    "location_id": "int",
    "section_id": "int"
  },
  "message": "string"
}

{
  "type": "robot_arrived_notification",
  "result": true,
  "data": {
    "order_id": 54,
    "robot_id": 1,
    "location_id": 213,
    "section_id": 101
  },
  "message": "섹션에 도착했습니다"
}

상품 선택 시작 알림

Main Service

App

product_selection_start

{
  "type": "product_selection_start",
  "result": true,
  "error_code": "string",
  "data": {
    "order_id": "int",
    "robot_id": "int",
    "products": [
      {
        "product_id": "int",
        "name": "string",
        "bbox_number": "int"
      }
    ]
  },
  "message": "string"
}

{
  "type": "product_selection_start",
  "result": true,
  "data": {
    "order_id": 213,
    "robot_id": 1,
    "products": [
      {
        "product_id": 234,
        "name": "청사과",
        "bbox_number": 1
      },
      {
        "product_id": 43,
        "name": "빨간사과",
        "bbox_number": 2
      }
    ]
  },
  "message": "상품을 선택해주세요"
}

장바구니 담기 알림

Main Service

App

cart_update_notification

{
  "type": "cart_update_notification",
  "result": true,
  "error_code": "string",
  "data": {
    "order_id": "int",
    "robot_id": "int",
    "action": "string",
    "product": {
      "product_id": "int",
      "name": "string",
      "quantity": "int",
      "price": "int"
    },
    "total_items": "int",
    "total_price": "int"
  },
  "message": "string"
}

{
  "type": "cart_update_notification",
  "result": true,
  "data": {
    "order_id": 23,
    "robot_id": 1,
    "action": "add",
    "product": {
      "product_id": 23,
      "name": "청사과",
      "quantity": 1,
      "price": 3200
    },
    "total_items": 3,
    "total_price": 8640
  },
  "message": "상품이 장바구니에 담겼습니다"
}

작업 정보 알림 (관리자)

Main Service

App

work_info_notification

{
  "type": "work_info_notification",
  "result": true,
  "error_code": "string",
  "data": {
    "robot_id": "int",
    "destination": "string",
    "progress": "int",
    "active_duration": "int",
    "customer_id": "string",
    "customer_name": "string",
    "customer_allergy_info_id": "int",
    "customer_is_vegan": "boolean"
  },
  "message": "string"
}

{
  "type": "work_info_notification",
  "result": true,
  "data": {
    "robot_id": 1,
    "destination": "PACKING_AREA_A",
    "progress": 60,
    "active_duration": 12,
    "customer_id": "customer001",
    "customer_name": "홍길동",
    "customer_allergy_info_id": 12,
    "customer_is_vegan": false
  },
  "message": "작업 정보 업데이트"
}

destination: order_info.order_status가 3인 row의 다음 row가 목적지

progress: order_info.order_status 진행 비율

active_duration: robot_history.active_duration 참조

포장 정보 알림 (관리자)

Main Service

App

packing_info_notification

{
  "type": "packing_info_notification",
  "result": true,
  "error_code": "string",
  "data": {
    "order_status": "string",
    "product_id": "int",
    "product_name": "string",
    "product_price": "int",
    "product_quantity": "int"
  },
  "message": "string"
}

{
  "type": "packing_info_notification",
  "result": true,
  "data": {
    "order_status": "PACKING",
    "product_id": 30,
    "product_name": "청사과",
    "product_price": 3200,
    "product_quantity": 1
  },
  "message": "포장 정보 업데이트"
}

order_status: ERD 정의 enum 사용 (예: PACKED, FAIL_PACK)

order_status 비율을 진행율로 표현 가능<|MERGE_RESOLUTION|>--- conflicted
+++ resolved
@@ -72,7 +72,6 @@
 }
 
 사용자 로그인 응답
-<<<<<<< HEAD
 - From: Main Service → To: App
 - Message Type: user_login_response
 - 상세 메시지 포맷 (성공):
@@ -98,6 +97,41 @@
       "message": "Invalid password"
     }
 
+Main Service
+
+App
+
+user_login_response
+
+{
+  "type": "user_login_response",
+  "result": true,
+  "error_code": "string",
+  "data": {
+    "customer_id": "string",
+    "name": "string"
+  },
+  "message": "string"
+}
+
+{
+  "type": "user_login_response",
+  "result": true,
+  "data": {
+    "customer_id": "customer001",
+    "name": "홍길동"
+  },
+  "message": "Login successful"
+}
+
+{
+  "type": "user_login_response",
+  "result": false,
+  "error_code": "AUTH_001",
+  "data": {},
+  "message": "Invalid password"
+}
+
 상품 검색 요청
 - From: App → To: Main Service
 - Message Type: product_search
@@ -121,44 +155,6 @@
         }
       }
     }
-=======
-
-Main Service
-
-App
-
-user_login_response
-
-{
-  "type": "user_login_response",
-  "result": true,
-  "error_code": "string",
-  "data": {
-    "customer_id": "string",
-    "name": "string"
-  },
-  "message": "string"
-}
-
-{
-  "type": "user_login_response",
-  "result": true,
-  "data": {
-    "customer_id": "customer001",
-    "name": "홍길동"
-  },
-  "message": "Login successful"
-}
-
-{
-  "type": "user_login_response",
-  "result": false,
-  "error_code": "AUTH_001",
-  "data": {},
-  "message": "Invalid password"
-}
-
-상품 검색 요청
 
 App
 
@@ -181,7 +177,6 @@
     "query": "사과"
   }
 }
->>>>>>> 1dd7ab54
 
 상품 검색 응답
 
