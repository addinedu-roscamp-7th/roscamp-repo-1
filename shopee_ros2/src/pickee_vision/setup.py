from setuptools import find_packages, setup

package_name = 'pickee_vision'

setup(
    name=package_name,
    version='0.0.0',
    packages=find_packages(exclude=['test']),
    data_files=[
        ('share/ament_index/resource_index/packages',
            ['resource/' + package_name]),
<<<<<<< HEAD
        ('share/' + package_name, ['package.xml', 'pickee_vision/20251015_1.pt', 'pickee_vision/cart_best_.pth', 
                                   'pickee_vision/20251024_v8_last.pt', 'pickee_vision/20251024_v11_ver1.pt']),
    ],
=======
                        ('share/' + package_name, ['package.xml', 'pickee_vision/20251015_1.pt', 'pickee_vision/cart_best_.pth', 
                                                   'pickee_vision/20251027_v11.pt']),
                    ],
>>>>>>> 8a2f70f1
    install_requires=['setuptools'],
    zip_safe=True,
    maintainer='addinedu',
    maintainer_email='dltmdgks062358@gmail.com',
    description='TODO: Package description',
    license='TODO: License declaration',
    extras_require={
        'test': [
            'pytest',
        ],
    },
    entry_points={
        'console_scripts': [
            'obstacle_detector = pickee_vision.obstacle_detector_node:main',
            'pickee_vision = pickee_vision.pickee_vision_node:main',
            'staff_tracker = pickee_vision.staff_tracker_node:main',
<<<<<<< HEAD
=======
            'picvi_test = pickee_vision.picvi_test:main',
>>>>>>> 8a2f70f1
        ],
    },
)<|MERGE_RESOLUTION|>--- conflicted
+++ resolved
@@ -9,15 +9,9 @@
     data_files=[
         ('share/ament_index/resource_index/packages',
             ['resource/' + package_name]),
-<<<<<<< HEAD
-        ('share/' + package_name, ['package.xml', 'pickee_vision/20251015_1.pt', 'pickee_vision/cart_best_.pth', 
-                                   'pickee_vision/20251024_v8_last.pt', 'pickee_vision/20251024_v11_ver1.pt']),
-    ],
-=======
                         ('share/' + package_name, ['package.xml', 'pickee_vision/20251015_1.pt', 'pickee_vision/cart_best_.pth', 
                                                    'pickee_vision/20251027_v11.pt']),
                     ],
->>>>>>> 8a2f70f1
     install_requires=['setuptools'],
     zip_safe=True,
     maintainer='addinedu',
@@ -34,10 +28,7 @@
             'obstacle_detector = pickee_vision.obstacle_detector_node:main',
             'pickee_vision = pickee_vision.pickee_vision_node:main',
             'staff_tracker = pickee_vision.staff_tracker_node:main',
-<<<<<<< HEAD
-=======
             'picvi_test = pickee_vision.picvi_test:main',
->>>>>>> 8a2f70f1
         ],
     },
 )