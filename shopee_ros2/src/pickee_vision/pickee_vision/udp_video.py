import asyncio
import json
import time
import math
import logging
import threading
from typing import Optional
import cv2

# 로깅 설정
logging.basicConfig(level=logging.INFO, format='%(asctime)s - %(threadName)s - %(levelname)s - %(message)s')

# 명세서 기반 설정
HEADER_SIZE = 200
CHUNK_DATA_SIZE = 1400
JPEG_QUALITY = 90

class UdpStreamer:
<<<<<<< HEAD
    #
    # 별도 스레드에서 동작하며, Queue를 통해 받은 이미지 프레임을
    # UDP로 비동기적으로 스트리밍하는 클래스.
    #
=======
    """
    별도의 스레드에서 asyncio 이벤트 루프를 실행하여,
    메인 스레드를 차단하지 않고 이미지 프레임을 UDP로 비동기 전송합니다.
    큐를 사용하지 않고 'fire-and-forget' 방식으로 동작합니다.
    """
>>>>>>> 8a2f70f1
    def __init__(self, host: str, port: int, robot_id: int = 1):
        self._host = host
        self._port = port
        self._robot_id = robot_id
        
        self.is_running = False
        self.thread: Optional[threading.Thread] = None
        self.transport: Optional[asyncio.DatagramTransport] = None
        self._loop: Optional[asyncio.AbstractEventLoop] = None

    def start(self):
        # 스트리밍 스레드를 시작합니다.
        if self.is_running:
            logging.warning("UdpStreamer is already running.")
            return
        
        self.is_running = True
        # asyncio 이벤트 루프를 위한 백그라운드 스레드 시작
        self.thread = threading.Thread(target=self._run_async_loop, name="UdpStreamerThread")
        self.thread.daemon = True  # 메인 프로그램이 종료될 때 스레드도 함께 종료되도록 설정
        self.thread.start()
        logging.info("UdpStreamer thread started.")

    def stop(self):
        # 스트리밍 스레드를 종료합니다.
<<<<<<< HEAD
        if not self.is_running:
=======
        if not self.is_running or self._loop is None:
>>>>>>> 8a2f70f1
            return
        
        self.is_running = False
        
        # 메인 스레드에서 이벤트 루프 종료를 예약
        self._loop.call_soon_threadsafe(self._loop.stop)

        if self.thread and self.thread.is_alive():
            self.thread.join(timeout=1.0) # 스레드가 완전히 종료될 때까지 대기
        logging.info("UdpStreamer thread stopped.")

<<<<<<< HEAD
    def queue_frame(self, frame):
        # 메인 스레드에서 스트리밍할 프레임을 큐에 추가합니다.
        if not self.is_running:
=======
    def send_frame(self, frame):
        """
        메인 스레드에서 프레임의 비동기 전송을 예약합니다.
        이 작업은 논블로킹(non-blocking) 입니다.
        """
        if not self.is_running or self._loop is None or not self._loop.is_running():
>>>>>>> 8a2f70f1
            return
        
        # 백그라운드 이벤트 루프에서 _send_frame 코루틴을 실행하도록 스케줄링
        asyncio.run_coroutine_threadsafe(self._send_frame(frame), self._loop)

    def queue_reset(self):
        # 큐의 내용을 초기화 합니다.
        self.frame_queue = queue.Queue(maxsize=5) # 프레임 보관함
        return

    def _run_async_loop(self):
<<<<<<< HEAD
        # 새로운 스레드의 진입점으로, asyncio 이벤트 루프를 설정하고 실행합니다.
        loop = asyncio.new_event_loop()
        asyncio.set_event_loop(loop)
=======
        # 백그라운드 스레드의 진입점. asyncio 이벤트 루프를 설정하고 실행합니다.
        self._loop = asyncio.new_event_loop()
        asyncio.set_event_loop(self._loop)

>>>>>>> 8a2f70f1
        try:
            # 루프 시작 전에 UDP 엔드포인트 설정
            setup_task = self._loop.create_task(self._setup_udp())
            self._loop.run_until_complete(setup_task)

            if not self.transport:
                logging.error("UDP transport setup failed. Exiting thread.")
                self.is_running = False
                return

<<<<<<< HEAD
    async def _async_worker(self):
        # 실제 UDP 통신을 담당하는 비동기 워커
        loop = asyncio.get_running_loop()
=======
            # stop()이 호출될 때까지 이벤트 루프를 계속 실행
            self._loop.run_forever()

        except Exception as e:
            logging.error(f"Exception in UdpStreamer event loop: {e}")
        finally:
            logging.info("UdpStreamer event loop shutting down.")
            if self.transport:
                self.transport.close()
            
            # 남은 태스크 정리
            tasks = asyncio.all_tasks(loop=self._loop)
            for task in tasks:
                task.cancel()
            group = asyncio.gather(*tasks, return_exceptions=True)
            self._loop.run_until_complete(group)
            self._loop.run_until_complete(self._loop.shutdown_asyncgens())
            self._loop.close()
            self._loop = None
            logging.info("UdpStreamer event loop closed.")

    async def _setup_udp(self):
        # 비동기적으로 UDP 엔드포인트를 생성합니다.
        if not self._loop:
            return
>>>>>>> 8a2f70f1
        try:
            self.transport, _ = await self._loop.create_datagram_endpoint(
                lambda: asyncio.DatagramProtocol(),
                remote_addr=(self._host, self._port)
            )
            logging.info(f"UDP endpoint created for {self._host}:{self._port}")
        except Exception as e:
            logging.error(f"Failed to create UDP endpoint: {e}")
            self.transport = None

    async def _send_frame(self, frame):
        # 하나의 프레임을 인코딩하고 청크로 나누어 전송합니다.
<<<<<<< HEAD
=======
        if not self.transport:
            logging.warning("UDP transport not available, cannot send frame.")
            return

>>>>>>> 8a2f70f1
        encode_param = [int(cv2.IMWRITE_JPEG_QUALITY), JPEG_QUALITY]
        result, encimg = cv2.imencode('.jpg', frame, encode_param)
        if not result:
            logging.warning("Failed to encode frame to JPEG.")
            return

        image_data = encimg.tobytes()
        image_size = len(image_data)
        total_chunks = math.ceil(image_size / CHUNK_DATA_SIZE)
        
        frame_id = int(time.time() * 1000) # 간단한 프레임 ID
        
        for i in range(total_chunks):
            start = i * CHUNK_DATA_SIZE
            end = start + CHUNK_DATA_SIZE
            chunk_data = image_data[start:end]
            
            header = {
                "type": "video_frame",
                "robot_id": self._robot_id,
                "frame_id": frame_id,
                "chunk_idx": i,
                "total_chunks": total_chunks,
                "data_size": len(chunk_data),
                "timestamp": int(time.time() * 1000),
                "width": frame.shape[1],
                "height": frame.shape[0],
                "format": "jpeg"
            }
            
            header_bytes = json.dumps(header, separators=(',', ':')).encode('utf-8')
            if len(header_bytes) > HEADER_SIZE:
                logging.error(f'Header too large: {len(header_bytes)} bytes')
                continue
            
            padded_header = header_bytes.ljust(HEADER_SIZE, b'\x00')
            packet = padded_header + chunk_data
            
            self.transport.sendto(packet)<|MERGE_RESOLUTION|>--- conflicted
+++ resolved
@@ -16,18 +16,11 @@
 JPEG_QUALITY = 90
 
 class UdpStreamer:
-<<<<<<< HEAD
-    #
-    # 별도 스레드에서 동작하며, Queue를 통해 받은 이미지 프레임을
-    # UDP로 비동기적으로 스트리밍하는 클래스.
-    #
-=======
     """
     별도의 스레드에서 asyncio 이벤트 루프를 실행하여,
     메인 스레드를 차단하지 않고 이미지 프레임을 UDP로 비동기 전송합니다.
     큐를 사용하지 않고 'fire-and-forget' 방식으로 동작합니다.
     """
->>>>>>> 8a2f70f1
     def __init__(self, host: str, port: int, robot_id: int = 1):
         self._host = host
         self._port = port
@@ -53,11 +46,7 @@
 
     def stop(self):
         # 스트리밍 스레드를 종료합니다.
-<<<<<<< HEAD
-        if not self.is_running:
-=======
         if not self.is_running or self._loop is None:
->>>>>>> 8a2f70f1
             return
         
         self.is_running = False
@@ -69,39 +58,22 @@
             self.thread.join(timeout=1.0) # 스레드가 완전히 종료될 때까지 대기
         logging.info("UdpStreamer thread stopped.")
 
-<<<<<<< HEAD
-    def queue_frame(self, frame):
-        # 메인 스레드에서 스트리밍할 프레임을 큐에 추가합니다.
-        if not self.is_running:
-=======
     def send_frame(self, frame):
         """
         메인 스레드에서 프레임의 비동기 전송을 예약합니다.
         이 작업은 논블로킹(non-blocking) 입니다.
         """
         if not self.is_running or self._loop is None or not self._loop.is_running():
->>>>>>> 8a2f70f1
             return
         
         # 백그라운드 이벤트 루프에서 _send_frame 코루틴을 실행하도록 스케줄링
         asyncio.run_coroutine_threadsafe(self._send_frame(frame), self._loop)
 
-    def queue_reset(self):
-        # 큐의 내용을 초기화 합니다.
-        self.frame_queue = queue.Queue(maxsize=5) # 프레임 보관함
-        return
-
     def _run_async_loop(self):
-<<<<<<< HEAD
-        # 새로운 스레드의 진입점으로, asyncio 이벤트 루프를 설정하고 실행합니다.
-        loop = asyncio.new_event_loop()
-        asyncio.set_event_loop(loop)
-=======
         # 백그라운드 스레드의 진입점. asyncio 이벤트 루프를 설정하고 실행합니다.
         self._loop = asyncio.new_event_loop()
         asyncio.set_event_loop(self._loop)
 
->>>>>>> 8a2f70f1
         try:
             # 루프 시작 전에 UDP 엔드포인트 설정
             setup_task = self._loop.create_task(self._setup_udp())
@@ -112,11 +84,6 @@
                 self.is_running = False
                 return
 
-<<<<<<< HEAD
-    async def _async_worker(self):
-        # 실제 UDP 통신을 담당하는 비동기 워커
-        loop = asyncio.get_running_loop()
-=======
             # stop()이 호출될 때까지 이벤트 루프를 계속 실행
             self._loop.run_forever()
 
@@ -142,7 +109,6 @@
         # 비동기적으로 UDP 엔드포인트를 생성합니다.
         if not self._loop:
             return
->>>>>>> 8a2f70f1
         try:
             self.transport, _ = await self._loop.create_datagram_endpoint(
                 lambda: asyncio.DatagramProtocol(),
@@ -155,13 +121,10 @@
 
     async def _send_frame(self, frame):
         # 하나의 프레임을 인코딩하고 청크로 나누어 전송합니다.
-<<<<<<< HEAD
-=======
         if not self.transport:
             logging.warning("UDP transport not available, cannot send frame.")
             return
 
->>>>>>> 8a2f70f1
         encode_param = [int(cv2.IMWRITE_JPEG_QUALITY), JPEG_QUALITY]
         result, encimg = cv2.imencode('.jpg', frame, encode_param)
         if not result:
