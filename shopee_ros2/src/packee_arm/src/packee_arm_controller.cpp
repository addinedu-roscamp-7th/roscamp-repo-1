--- conflicted
+++ resolved
@@ -66,15 +66,6 @@
 template<typename T>
 struct HasPoseField<
   T,
-<<<<<<< HEAD
-  std::void_t<
-    decltype(std::declval<T>().pose.x),
-    decltype(std::declval<T>().pose.y),
-    decltype(std::declval<T>().pose.z),
-    decltype(std::declval<T>().pose.rz)>> : std::true_type {};
-
-}  // namespace detail
-=======
   std::void_t<decltype(std::declval<T>().pose)>> : std::integral_constant<
     bool,
     HasPoseXYZ<decltype(std::declval<T>().pose)>::value ||
@@ -83,12 +74,19 @@
 // packee_main(Mock)에서 position.x/y/z를 사용할 가능성도 대비한다.
 template<typename T, typename = void>
 struct HasPositionField : std::false_type {};
->>>>>>> 71d5a28c
+
+template<typename T>
+struct HasPositionField<
+  T,
+  std::void_t<
+    decltype(std::declval<T>().position.x),
+    decltype(std::declval<T>().position.y),
+    decltype(std::declval<T>().position.z)>> : std::true_type {};
+
+}  // namespace detail
 
 namespace {
-
 constexpr double kRadiansToDegrees = 57.29577951308232;  // rad → deg 변환 계수
-
 }  // namespace
 
 using shopee_interfaces::msg::ArmPoseStatus;
@@ -130,28 +128,13 @@
       cnn_confidence_threshold_, max_translation_speed_, max_yaw_speed_deg_);
 
     driver_ = std::make_unique<ArmDriverProxy>(
-<<<<<<< HEAD
-      this,
+      this->get_logger(),
       max_translation_speed_,
       max_yaw_speed_deg_,
-      command_timeout_sec_,
-      left_velocity_topic_,
-      right_velocity_topic_,
-      velocity_frame_id_);
-    // JetCobot 브릿지가 float32 명령을 받아 실제 그리퍼를 여닫도록 퍼블리셔를 구성한다.
+      command_timeout_sec_);
     gripper_ = std::make_unique<GripperController>(
-      this,
       this->get_logger(),
-      gripper_force_limit_,
-      left_gripper_topic_,
-      right_gripper_topic_);
-=======
-      this->get_logger(), max_translation_speed_, max_yaw_speed_deg_, command_timeout_sec_);
-
-    gripper_ = std::make_unique<GripperController>(
-      this->get_logger(), gripper_force_limit_);
-
->>>>>>> 71d5a28c
+      gripper_force_limit_);
     execution_manager_ = std::make_unique<ExecutionManager>(
       this,
       std::bind(&PackeeArmController::PublishPoseStatus, this,
@@ -296,7 +279,6 @@
     return pose;
   }
 
-<<<<<<< HEAD
   PoseComponents ExtractPoseFromPoseMsg(const shopee_interfaces::msg::Pose6D & pose_msg) const {
     // Pose6D 메시지를 x, y, z, yaw_deg로 변환한다.
     PoseComponents components{};
@@ -305,10 +287,16 @@
     components.z = static_cast<double>(pose_msg.z);
     components.yaw_deg = static_cast<double>(pose_msg.rz) * kRadiansToDegrees;
     return components;
-=======
-  // 기본 배열 값을 PoseEstimate로 변환한다.
-  PoseEstimate MakePoseFromArray(const std::array<double, 4> & values) const
-  {
+  }
+
+  template<typename DetectedProductT>
+  PoseComponents ExtractPoseFromDetectedProduct(const DetectedProductT & product) const {
+    static_assert(detail::HasPoseField<DetectedProductT>::value, "DetectedProduct에 pose 필드가 필요합니다.");
+    return ExtractPoseFromPoseMsg(product.pose);
+  }
+
+  PoseEstimate MakePoseFromArray(const std::array<double, 4> & values) const {
+    // 배열 형태의 기본값을 PoseEstimate로 치환한다.
     PoseEstimate pose{};
     pose.x = values[0];
     pose.y = values[1];
@@ -322,16 +310,10 @@
   PoseComponents ExtractPoseFromPoseMsg(const shopee_interfaces::msg::Pose6D & pose_msg) const
   {
     return ConvertPoseGeneric(pose_msg);
->>>>>>> 71d5a28c
   }
 
   // DetectedProduct에서 Pose 또는 position 필드를 이용해 포즈를 복원한다.
   template<typename DetectedProductT>
-<<<<<<< HEAD
-  PoseComponents ExtractPoseFromDetectedProduct(const DetectedProductT & product) const {
-    static_assert(detail::HasPoseField<DetectedProductT>::value, "DetectedProduct에 pose 필드가 필요합니다.");
-    return ExtractPoseFromPoseMsg(product.pose);
-=======
   PoseComponents ExtractPoseFromDetectedProduct(const DetectedProductT & product) const
   {
     static_assert(
@@ -348,7 +330,6 @@
       components.yaw_deg = 0.0;  // position만 제공되면 yaw는 0으로 처리
       return components;
     }
->>>>>>> 71d5a28c
   }
 
   // Pose6D 또는 이에 준하는 구조체를 공통 포맷(PoseComponents)으로 변환한다.
@@ -441,7 +422,6 @@
       return;
     }
 
-<<<<<<< HEAD
     if (!IsValidBoundingBox(
         request->target_product.bbox.x1,
         request->target_product.bbox.y1,
@@ -500,10 +480,6 @@
         !std::isfinite(static_cast<double>(request->target_product.pose.rx)) ||
         !std::isfinite(static_cast<double>(request->target_product.pose.ry)) ||
         !std::isfinite(static_cast<double>(request->target_product.pose.rz))) {
-=======
-    PoseComponents pick_pose = ExtractPoseFromDetectedProduct(request->target_product);
-    if (!AreFinite(pick_pose)) {
->>>>>>> 71d5a28c
       PublishPickStatus(
         request->robot_id,
         request->order_id,
@@ -512,15 +488,9 @@
         "failed",
         "planning",
         0.0F,
-<<<<<<< HEAD
         "target_product.pose에 유효하지 않은 값이 포함되어 있습니다.");
       response->success = false;
       response->message = "pose 값이 잘못되었습니다.";
-=======
-        "pose 값이 유효하지 않습니다.");
-      response->success = false;
-      response->message = "pose 값이 유효하지 않습니다.";
->>>>>>> 71d5a28c
       return;
     }
 
@@ -532,7 +502,6 @@
         request->order_id,
         request->target_product.product_id,
         request->arm_side,
-<<<<<<< HEAD
         "failed",
         "planning",
         0.0F,
@@ -558,29 +527,6 @@
     command.bbox_x2 = request->target_product.bbox.x2;
     command.bbox_y2 = request->target_product.bbox.y2;
     execution_manager_->EnqueuePick(command);
-=======
-        "in_progress",
-        "planning",
-        0.05F,
-        "target_product.pose가 작업 범위를 벗어나 보정했습니다.");
-    }
-
-    PickCommand cmd{};
-    cmd.robot_id = request->robot_id;
-    cmd.order_id = request->order_id;
-    cmd.product_id = request->target_product.product_id;
-    cmd.arm_side = request->arm_side;
-    cmd.target_x = pick_pose.x;
-    cmd.target_y = pick_pose.y;
-    cmd.target_z = pick_pose.z;
-    cmd.target_yaw_deg = pick_pose.yaw_deg;
-    cmd.bbox_x1 = request->target_product.bbox.x1;
-    cmd.bbox_y1 = request->target_product.bbox.y1;
-    cmd.bbox_x2 = request->target_product.bbox.x2;
-    cmd.bbox_y2 = request->target_product.bbox.y2;
-    execution_manager_->EnqueuePick(cmd);
-
->>>>>>> 71d5a28c
     response->success = true;
     response->message = "상품 픽업 명령을 수락했습니다.";
   }
@@ -605,16 +551,11 @@
       return;
     }
 
-<<<<<<< HEAD
     const PoseComponents place_pose = ExtractPoseFromPoseMsg(request->pose);
     if (!AreFinite(place_pose) ||
         !std::isfinite(static_cast<double>(request->pose.rx)) ||
         !std::isfinite(static_cast<double>(request->pose.ry)) ||
         !std::isfinite(static_cast<double>(request->pose.rz))) {
-=======
-    PoseComponents place_pose = ExtractPoseFromPoseMsg(request->pose);
-    if (!AreFinite(place_pose)) {
->>>>>>> 71d5a28c
       PublishPlaceStatus(
         request->robot_id,
         request->order_id,
@@ -654,7 +595,6 @@
         request->order_id,
         request->product_id,
         request->arm_side,
-<<<<<<< HEAD
         "failed",
         "planning",
         0.0F,
@@ -662,24 +602,6 @@
       response->success = false;
       response->message = "pose가 작업 공간 범위를 벗어났습니다.";
       return;
-    }
-
-    PlaceCommand command{};
-    command.robot_id = request->robot_id;
-    command.order_id = request->order_id;
-    command.product_id = request->product_id;
-    command.arm_side = request->arm_side;
-    command.target_pose.x = place_pose.x;
-    command.target_pose.y = place_pose.y;
-    command.target_pose.z = place_pose.z;
-    command.target_pose.yaw_deg = place_pose.yaw_deg;
-    command.target_pose.confidence = 1.0;
-    execution_manager_->EnqueuePlace(command);
-=======
-        "in_progress",
-        "planning",
-        0.05F,
-        "pose가 작업 범위를 벗어나 보정했습니다.");
     }
 
     PlaceCommand cmd{};
@@ -693,7 +615,6 @@
     cmd.box_yaw_deg = place_pose.yaw_deg;
     execution_manager_->EnqueuePlace(cmd);
 
->>>>>>> 71d5a28c
     response->success = true;
     response->message = "상품 담기 명령을 수락했습니다.";
   }
@@ -940,7 +861,6 @@
   double gripper_force_limit_{12.0};
   double progress_publish_interval_sec_{0.15};
   double command_timeout_sec_{4.0};
-<<<<<<< HEAD
   std::string left_velocity_topic_{"/packee/jetcobot/left/cmd_vel"};
   std::string right_velocity_topic_{"/packee/jetcobot/right/cmd_vel"};
   std::string velocity_frame_id_{"packee_base"};
@@ -948,9 +868,6 @@
   std::string right_gripper_topic_{"/packee/jetcobot/right/gripper_cmd"};
   const std::array<double, 4> default_cart_view_pose_{{0.16, 0.0, 0.18, 0.0}};  // 카트 확인 자세
   const std::array<double, 4> default_standby_pose_{{0.0, 0.0, 0.0, 0.0}};  // 대기 자세
-=======
-
->>>>>>> 71d5a28c
   PoseEstimate cart_view_preset_{};
   PoseEstimate standby_preset_{};
   const std::array<double, 4> default_cart_view_pose_{{0.16, 0.0, 0.18, 0.0}};
