from setuptools import setup
from glob import glob
import os

package_name = 'pickee_main'

setup(
    name=package_name,
    version='0.0.0',
    packages=[package_name, 'test', 'test.mock_nodes', 'test.integration'],
    data_files=[
        ('share/ament_index/resource_index/packages',
            ['resource/' + package_name]),
        ('share/' + package_name, ['package.xml']),
        ('share/' + package_name + '/launch', glob('launch/*.launch.py')),
    ],
    install_requires=['setuptools'],
    zip_safe=True,
<<<<<<< HEAD
    maintainer='user',
    maintainer_email='user@todo.todo',
    description='TODO: Package description',
    license='TODO: License declaration',
    extras_require={
        'test': ['pytest'],
    },
=======
    maintainer='wonho',
    maintainer_email='wonho9188@gmail.com',
    description='Main controller for Pickee robot',
    license='Apache License 2.0',
    tests_require=['pytest'],
>>>>>>> e8c0e273
    entry_points={
        'console_scripts': [
            'main_controller = pickee_main.main_controller:main',
            'mock_mobile_node = test.mock_nodes.mock_mobile_node:main',
            'mock_arm_node = test.mock_nodes.mock_arm_node:main',
            'mock_vision_node = test.mock_nodes.mock_vision_node:main',
            'integration_test_client = test.integration.integration_test_client:main',
        ],
    },
)<|MERGE_RESOLUTION|>--- conflicted
+++ resolved
@@ -16,21 +16,11 @@
     ],
     install_requires=['setuptools'],
     zip_safe=True,
-<<<<<<< HEAD
-    maintainer='user',
-    maintainer_email='user@todo.todo',
-    description='TODO: Package description',
-    license='TODO: License declaration',
-    extras_require={
-        'test': ['pytest'],
-    },
-=======
     maintainer='wonho',
     maintainer_email='wonho9188@gmail.com',
     description='Main controller for Pickee robot',
     license='Apache License 2.0',
     tests_require=['pytest'],
->>>>>>> e8c0e273
     entry_points={
         'console_scripts': [
             'main_controller = pickee_main.main_controller:main',
